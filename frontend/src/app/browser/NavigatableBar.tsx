import { useEffect, useState } from "react";
import {
  fetchAssembly,
  fetchEnhPromBars,
  fetchGeneNums,
  fetchNucleotideBar,
  fetchNucleotides,
  fetchSequenceNums,
  fetchTFBSBars,
  fetchVariantBars,
} from "../utils/services";
import Slider from "rc-slider";
import { spec } from "node:test/reporters";
import ColorBar from "./ColorBar";
import { time } from "console";
import Legend from "./Legend";
import { tree } from "next/dist/build/templates/app-page";

interface NavigatableBarProps {
  gene: string;
  species: string;
  enh: boolean;
  prom: boolean;
  TFBS: string[];
  variants: string[];
  tfbs_color_map: { [key: string]: string };
<<<<<<< HEAD
  enh_prom_color_map: { [key: string]: string};
  zoomToRange?: { start: number; end: number } | null;
=======
  enh_prom_color_map: { [key: string]: string };
  nucleotides_color_map: { [key: string]: string };
  variants_color_map: { [key: string]: string };
>>>>>>> 4e2d72d8
}

interface ColorSegment {
  type: string;
  width: number;
  start: number;
  end: number;
}

const NUCLEOTIDES_VIEW = 1000;

const NUCLEOTIDES_LETTERS = 100;

const INITIAL_VIEW = 4000;

export default function NavigatableBar({
  gene,
  species,
  enh,
  prom,
  TFBS,
  variants,
  tfbs_color_map,
  enh_prom_color_map,
<<<<<<< HEAD
  zoomToRange,
=======
  nucleotides_color_map,
  variants_color_map,
>>>>>>> 4e2d72d8
}: NavigatableBarProps) {
  const [assembly, setAssembly] = useState<string>(null);
  const [loading, setLoading] = useState(true);
  const [startValue, setStartValue] = useState<number>(null);
  const [endValue, setEndValue] = useState<number>(null);
  const [sequenceStart, setSequenceStartValue] = useState<number>(null);
  const [sequenceEnd, setSequenceEndValue] = useState<number>(null);
  const [geneNums, setGeneNumsValue] = useState<[number, number]>(null);
  const [tfbsSequence, setTFBSSequence] = useState<Array<ColorSegment>>(null);
  const [enhancerPromoterSequence, setEnhancerPromoterSequence] =
    useState<Array<ColorSegment>>(null);
  const [nucleotides, setNucleotides] = useState<Array<ColorSegment>>(null);
  const [renderNucleotides, setRenderNucleotides] = useState<boolean>(false);
  const [renderNucleotideLetters, setRenderNucleotideLetters] =
    useState<boolean>(false);
  const [variantsSequence, setVariantsSequence] = useState<Array<ColorSegment>>(null);

  async function loadAssembly() {
    setAssembly((await fetchAssembly(species)).assembly);
  }

  async function loadSequenceNums() {
    const sequence_nums = await fetchSequenceNums(gene, species);
    setSequenceStartValue(sequence_nums.start);
    setSequenceEndValue(sequence_nums.end);
  }

  async function loadGenomicNums() {
    const genomic_nums = await fetchGeneNums(gene, species);
    setGeneNumsValue([genomic_nums.start, genomic_nums.end]);
  }

  async function loadSequences(start: number, end: number) {
    const tfbs = await fetchTFBSBars(gene, species, TFBS, start, end);
    setTFBSSequence(tfbs);

    const enh_prom_list = [];
    if (enh == true) {
      enh_prom_list.push("Enh");
    }
    if (prom == true) {
      enh_prom_list.push("Prom");
    }
    const enh_proms = await fetchEnhPromBars(
      gene,
      species,
      enh_prom_list,
      start,
      end
    );
    setEnhancerPromoterSequence(enh_proms);

    const vars = await fetchVariantBars(gene,
      species,
      variants,
      start,
      end
    );

    setVariantsSequence(vars);
  }

  async function loadNucleotides(
    start: number,
    end: number,
    showLetters: boolean
  ) {
    const nucleotides_bar = await fetchNucleotideBar(
      gene,
      species,
      start,
      end,
      showLetters
    );
    setNucleotides(nucleotides_bar);
  }

  useEffect(() => {
    loadAssembly();
    loadSequenceNums();
    loadGenomicNums();
  }, []);

  useEffect(() => {
    loadAssembly();
    loadSequenceNums();
    loadGenomicNums();
  }, [gene, species, enh, prom, variants, TFBS]);

  useEffect(() => {
    if (endValue - startValue <= NUCLEOTIDES_VIEW) {
      setRenderNucleotides(true);
      if (endValue - startValue <= NUCLEOTIDES_LETTERS) {
        setRenderNucleotideLetters(true);
      } else {
        setRenderNucleotideLetters(false);
      }
    } else {
      setRenderNucleotides(false);
    }
  }, [nucleotides]);

  useEffect(() => {
    if (!loading) return;

    if (
      assembly !== null &&
      sequenceEnd !== null &&
      sequenceStart !== null &&
      geneNums !== null
    ) {
      setStartValue(geneNums[0]);
      setEndValue(geneNums[0] + INITIAL_VIEW);
      loadSequences(geneNums[0], geneNums[0] + INITIAL_VIEW);
      loadNucleotides(geneNums[0], geneNums[0] + INITIAL_VIEW, false);
    }
  }, [assembly, sequenceStart, sequenceEnd, geneNums]);

  useEffect(() => {
    if (!loading) return;

    if (enhancerPromoterSequence !== null && tfbsSequence !== null && variantsSequence !== null) {
      setLoading(false);
    }
  }, [tfbsSequence, enhancerPromoterSequence, variantsSequence]);

  useEffect(() => {
    if (zoomToRange && !loading) {
      setStartValue(zoomToRange.start);
      setEndValue(zoomToRange.end);
    }
  }, [zoomToRange]);

  useEffect(() => {
    if (zoomToRange && !loading && startValue === zoomToRange.start && endValue === zoomToRange.end) {
      loadSequences();
      if (zoomToRange.end - zoomToRange.start <= NUCLEOTIDES_VIEW) {
        setRenderNucleotides(true);
        loadNucleotides();
      } else {
        setRenderNucleotides(false);
      }
    }
  }, [startValue, endValue, zoomToRange]);

  const handleSubmit = () => {
    loadSequences(startValue, endValue);
    if (endValue - startValue <= NUCLEOTIDES_VIEW) {
      loadNucleotides(startValue, endValue, true);
    } else {
      loadNucleotides(startValue, endValue, false);
    }
  };

  const handleGeneSubmit = () => {
    setStartValue(geneNums[0]);
    setEndValue(geneNums[0] + INITIAL_VIEW);
    loadSequences(geneNums[0], geneNums[0] + INITIAL_VIEW);
    loadNucleotides(startValue, endValue, false);
  };

  const handleSegmentClick = (s: number, e: number) => {
    setStartValue(s);
    setEndValue(s + NUCLEOTIDES_LETTERS);
    loadSequences(s, s + NUCLEOTIDES_LETTERS);
    loadNucleotides(s, s + NUCLEOTIDES_LETTERS, true);
  };

  return (
    <div
      className="container-box"
      style={{
        background: "var(--panel-bg)",
        border: "1px solid var(--border)",
        borderRadius: "var(--radius-md, 12px)",
        padding: "24px",
        marginBottom: "16px",
      }}
    >
      {!loading && (
        <div>
          <h1 style={{ color: "var(--text)", marginBottom: "16px" }}>
            {species} -{" "}
            {gene === "ALDH1A3" && species !== "Homo sapiens"
              ? "ALDH1A1"
              : gene}
            :{assembly}
          </h1>
          <div className="flex items-center justify-between w-full gap-2">
            <div className="flex items-center gap-2">
              <div className="flex flex-col">
                <label
                  className="text-sm mb-1"
                  style={{ color: "var(--text-secondary)" }}
                >
                  Min Value = {sequenceStart}
                </label>
                <input
                  type="number"
                  value={startValue}
                  onChange={(e) =>
                    setStartValue(
                      Math.max(sequenceStart, Number(e.target.value))
                    )
                  }
                  className="p-2 border rounded"
                  style={{
                    background: "var(--bg)",
                    color: "var(--text)",
                    borderColor: "var(--border)",
                  }}
                  placeholder="Min value"
                />
              </div>
              <button
                onClick={() => handleSubmit()}
                className="px-4 py-2 rounded hover:opacity-90 transition-opacity"
                style={{
                  background: "var(--primary)",
                  color: "white",
                }}
              >
                Set Min
              </button>
            </div>{" "}
            {/*Commented out cause it looked like shit, we can do something with this later*/}
            {/* <div style={{ display: "contents", pointerEvents: "none" }}>
              <Slider
                range={{ draggableTrack: true }}
                min={sequenceStart}
                max={sequenceEnd}
                value={range}
                styles={{
                  handle: {
                    height: "130px",
                    marginTop: "40px",
                    border: "3px solid var(--accent, #2db4b6)",
                    boxShadow: "inset 0 0 15px rgba(45, 180, 182, 0.4)",
                  },
                  rail: {
                    backgroundColor: "gray",
                    marginTop: "105px",
                    height: "5px",
                  },
                  track: {
                    height: "130px",
                    marginTop: "40px",
                    backgroundColor: "rgba(45, 180, 182, 0.35)",
                    border: "3px solid var(--accent, #2db4b6)",
                    boxShadow: "inset 0 0 15px rgba(45, 180, 182, 0.4)",
                  },
                }}
              />
            </div> */}
            <div className="flex items-center gap-2">
              <button
                onClick={() => handleGeneSubmit()}
                className="px-4 py-2 rounded hover:opacity-90 transition-opacity"
                style={{
                  background: "var(--accent)",
                  color: "white",
                }}
              >
                Reset to Gene
              </button>
              <div className="flex flex-col">
                <label
                  className="text-sm mb-1"
                  style={{ color: "var(--text-secondary)" }}
                >
                  {geneNums[0]} - {geneNums[0] + INITIAL_VIEW}
                </label>
              </div>
            </div>
            <div className="flex items-center gap-2">
              <button
                onClick={() => handleSubmit()}
                className="px-4 py-2 rounded hover:opacity-90 transition-opacity"
                style={{
                  background: "var(--primary)",
                  color: "white",
                }}
              >
                Set Max
              </button>
              <div className="flex flex-col">
                <label
                  className="text-sm mb-1"
                  style={{ color: "var(--text-secondary)" }}
                >
                  Max Value = {sequenceEnd}
                </label>
                <input
                  type="number"
                  value={endValue}
                  onChange={(e) =>
                    setEndValue(Math.min(sequenceEnd, Number(e.target.value)))
                  }
                  className="p-2 border rounded"
                  style={{
                    background: "var(--bg)",
                    color: "var(--text)",
                    borderColor: "var(--border)",
                  }}
                  placeholder="Max value"
                />
              </div>
            </div>
          </div>
          <div style={{ marginTop: 24 }}>
            <div
              style={{
                display: "grid",
                gridTemplateColumns: "200px 1fr",
                gap: "16px",
                padding: "16px 0",
                borderBottom: "2px solid var(--border)",
              }}
            >
              <label
                style={{
                  alignSelf: "center",
                  color: "var(--text)",
                  fontWeight: 600,
                  fontSize: "14px",
                }}
              >
                Legend
              </label>
              <div style={{ minWidth: 0 }}>
                <Legend
                  color_map={tfbs_color_map}
                  visible_types={
                    new Set(tfbsSequence.map((segment) => segment.type))
                  }
                />
              </div>
            </div>
            <div
              style={{
                display: "grid",
                gridTemplateColumns: "200px 1fr",
                gap: "16px",
                padding: "16px 0",
                borderBottom: "2px solid var(--border)",
              }}
            >
              <label
                style={{
                  alignSelf: "center",
                  color: "var(--text)",
                  fontWeight: 600,
                  fontSize: "14px",
                }}
              >
                Transcription Factor Binding Sites
              </label>
              <div style={{ minWidth: 0 }}>
                <ColorBar
                  segments={tfbsSequence}
                  color_mapping={tfbs_color_map}
                  width="100%"
                  onSegmentClick={handleSegmentClick}
                />
              </div>
            </div>

            <div
              style={{
                display: "grid",
                gridTemplateColumns: "200px 1fr",
                gap: "16px",
                padding: "16px 0",
                borderBottom: "2px solid var(--border)",
              }}
            >
              <label
                style={{
                  alignSelf: "center",
                  color: "var(--text)",
                  fontWeight: 600,
                  fontSize: "14px",
                }}
              >
                Enhancers and Promoters
              </label>
              <div style={{ minWidth: 0 }}>
                <ColorBar
                  segments={enhancerPromoterSequence}
                  color_mapping={enh_prom_color_map}
                  width="100%"
                  onSegmentClick={handleSegmentClick}
                />
              </div>
            </div>

            <div
              style={{
                display: "grid",
                gridTemplateColumns: "200px 1fr",
                gap: "16px",
                padding: "16px 0",
              }}
            >
              <label
                style={{
                  alignSelf: "center",
                  color: "var(--text)",
                  fontWeight: 600,
                  fontSize: "14px",
                }}
              >
                Nucleotides/Variants
              </label>
              <div style={{ minWidth: 0 }}>
                {renderNucleotides ? (
                  <>
                  <ColorBar
                    segments={nucleotides}
                    color_mapping={nucleotides_color_map}
                    interactible={false}
                    letters={renderNucleotideLetters}
                    width="100%"
                  />
                  <ColorBar
                  segments={variantsSequence}
                  color_mapping={variants_color_map}
                  width="100%"
                  onSegmentClick={handleSegmentClick}
                />
                </>
                ) : (
                  <div
                    style={{
                      height: "30px",
                      display: "flex",
                      alignItems: "center",
                      justifyContent: "center",
                      background: "var(--panel-bg)",
                      border: "1px solid var(--border)",
                      borderRadius: "4px",
                      color: "var(--text-secondary)",
                      fontSize: "13px",
                      fontStyle: "italic",
                    }}
                  >
                    Zoom in to ≤{NUCLEOTIDES_VIEW}bp range to view nucleotides and ≤{NUCLEOTIDES_LETTERS}bp to view letters
                  </div>
                )}
              </div>
            </div>
          </div>
        </div>
      )}
    </div>
  );
}<|MERGE_RESOLUTION|>--- conflicted
+++ resolved
@@ -24,14 +24,10 @@
   TFBS: string[];
   variants: string[];
   tfbs_color_map: { [key: string]: string };
-<<<<<<< HEAD
-  enh_prom_color_map: { [key: string]: string};
-  zoomToRange?: { start: number; end: number } | null;
-=======
   enh_prom_color_map: { [key: string]: string };
   nucleotides_color_map: { [key: string]: string };
   variants_color_map: { [key: string]: string };
->>>>>>> 4e2d72d8
+  zoomToRange?: { start: number; end: number } | null;
 }
 
 interface ColorSegment {
@@ -56,12 +52,9 @@
   variants,
   tfbs_color_map,
   enh_prom_color_map,
-<<<<<<< HEAD
-  zoomToRange,
-=======
   nucleotides_color_map,
   variants_color_map,
->>>>>>> 4e2d72d8
+  zoomToRange,
 }: NavigatableBarProps) {
   const [assembly, setAssembly] = useState<string>(null);
   const [loading, setLoading] = useState(true);
