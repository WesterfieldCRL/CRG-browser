"use client";

import React, { useState, useEffect, useRef, useCallback } from "react";
import { useSearchParams, useRouter } from "next/navigation";
import NavigatableBar from "./NavigatableBar";
import {
  fetchGenes,
  fetchSpecies,
  fetchTFBS,
  fetchVariants,
<<<<<<< HEAD
  fetchVariantsDict,
=======
>>>>>>> 4e2d72d8
  generateTFBSColorMap,
} from "../utils/services";

const Enh_Prom_Color_Mapping = {
  Enh: "stripes",
  Prom: "bars",
};

<<<<<<< HEAD
export default function GeneBrowserPage() {
  const searchParams = useSearchParams();
  const router = useRouter();

=======
const Nucleotides_Color_Mapping = {
  A: "#00ff2aff",
  T: "#ff0000ff",
  G: "#ca8606ff",
  C: "#003ee7ff",
};

// I just want all the variants to be one color
const Variants_Color_Mapping = () =>
  new Proxy({}, {
    get(_, prop: string) {
      if (prop === "none") {
        return undefined;       // return nothing
      }
      return "#555555ff";
    }
  }) as { [key: string]: string };

export default function GenomeBrowserPage() {
>>>>>>> 4e2d72d8
  const [color_map, setColorMap] = useState<{ [key: string]: string }>(null);
  const [loading, setLoading] = useState(true);
  const [genes, setGenes] = useState<Array<string>>(null);
  const [species, setSpecies] = useState<Array<string>>(null);
  const [allTFBS, setAllTFBS] = useState<Array<string>>(null);
  const [selectedTFBS, setSelectedTFBS] = useState<Array<string>>(null);
  const [allVariants, setAllVariants] = useState<Array<string>>(null);
  const [selectedVariants, setSelectedVariants] = useState<Array<string>>(null);
  const [selectedGene, setSelectedGene] = useState<string>(null);
  const [showEnhancers, setShowEnhancers] = useState<boolean>(false);
  const [showPromoters, setShowPromoters] = useState<boolean>(false);
  const [selectedVariants, setSelectedVariants] = useState<Array<string>>([]);
  const [allVariants, setAllVariants] = useState<Array<string>>([]);
  const [filtersCollapsed, setFiltersCollapsed] = useState<boolean>(false);
  const [variantPositions, setVariantPositions] = useState<{ [species: string]: { variants: { [variantType: string]: Array<{ type: string; start: number; end: number }> } } }>({});
  const [zoomRanges, setZoomRanges] = useState<{ [species: string]: { start: number; end: number } | null }>({});
  const [collapsedSpecies, setCollapsedSpecies] = useState<{ [species: string]: boolean }>({});
  const [collapsedVariantTypes, setCollapsedVariantTypes] = useState<{ [species: string]: { [variantType: string]: boolean } }>({});
  const [currentContext, setCurrentContext] = useState<{ species: string; variantType: string } | null>(null);

  async function loadGenesAndSpecies() {
    const gene_list = await fetchGenes();
    setGenes(gene_list);

    // Get gene from URL params or default to first gene
    const geneParam = searchParams.get('gene');
    setSelectedGene(geneParam && gene_list.includes(geneParam) ? geneParam : gene_list[0]);

    // Get enhancer/promoter settings from URL params
    setShowEnhancers(searchParams.get('enh') === 'true');
    setShowPromoters(searchParams.get('prom') === 'true');

    const species_list = await fetchSpecies();
    setSpecies(species_list);
  }

  async function loadTFBS() {
    const tfbs_list = await fetchTFBS(selectedGene);
    setAllTFBS(tfbs_list);
<<<<<<< HEAD

    // Get TFBS selection from URL params or default to all
    const tfbsParam = searchParams.get('tfbs');
    if (tfbsParam) {
      const requestedTFBS = tfbsParam.split(',').filter(t => tfbs_list.includes(t));
      setSelectedTFBS(requestedTFBS.length > 0 ? requestedTFBS : tfbs_list);
    } else {
      setSelectedTFBS(tfbs_list);
    }
  }

  async function loadVariants() {
    try {
      const variants_list = await fetchVariants(selectedGene);
      setAllVariants(variants_list);

      // Get variant selection from URL params
      const variantsParam = searchParams.get('variants');
      if (variantsParam) {
        const requestedVariants = variantsParam.split(',').filter(v => variants_list.includes(v));
        setSelectedVariants(requestedVariants);
      } else {
        setSelectedVariants([]);
      }
    } catch (error) {
      console.error('Error loading variants:', error);
      setAllVariants([]);
      setSelectedVariants([]);
    }
  }

  async function loadVariantPositions() {
    if (!selectedVariants || selectedVariants.length === 0 || !species || !selectedGene) {
      setVariantPositions({});
      return;
    }

    try {
      const positions: { [species: string]: any } = {};

      // Fetch variant positions for each species
      for (const speciesName of species) {
        const result = await fetchVariantsDict(selectedGene, speciesName, selectedVariants);
        positions[speciesName] = result;
      }

      setVariantPositions(positions);
    } catch (error) {
      console.error('Error loading variant positions:', error);
      setVariantPositions({});
    }
=======
    setSelectedTFBS(tfbs_list);

    const variants_list = await fetchVariants(selectedGene);
    setAllVariants(variants_list);
    setSelectedVariants(variants_list);
>>>>>>> 4e2d72d8
  }

  useEffect(() => {
    loadGenesAndSpecies();
  }, []);

  useEffect(() => {
    if (genes !== null && species !== null) {
      loadTFBS();
      loadVariants();
    }
  }, [genes, species]);

  useEffect(() => {
    if (selectedTFBS !== null && allTFBS !== null && selectedVariants !== null && allVariants !== null) {
      setColorMap(generateTFBSColorMap(selectedTFBS));
    }
  }, [selectedTFBS, allTFBS, selectedVariants, allVariants]);

  useEffect(() => {
    if (color_map !== null) {
      setLoading(false);
    }
  }, [color_map]);

  useEffect(() => {
    loadVariantPositions();
  }, [selectedVariants, species, selectedGene]);

  // Initialize current context with first species
  useEffect(() => {
    if (species && species.length > 0 && variantPositions && Object.keys(variantPositions).length > 0) {
      if (!currentContext) {
        setCurrentContext({
          species: species[0],
          variantType: ''
        });
      }
    }
  }, [species, variantPositions]);

  // Scroll tracking for sticky context header
  useEffect(() => {
    if (!variantPositions || Object.keys(variantPositions).length === 0) {
      setCurrentContext(null);
      return;
    }

    const sidebar = document.querySelector('.sidebar');
    if (!sidebar) return;

    const observerOptions = {
      root: sidebar,
      rootMargin: '-100px 0px -80% 0px',
      threshold: [0, 0.1, 0.5, 1]
    };

    const observerCallback = (entries: IntersectionObserverEntry[]) => {
      // Filter to only intersecting entries
      const intersecting = entries.filter(entry => entry.isIntersecting);

      if (intersecting.length === 0) return;

      // Find the entry with the highest intersectionRatio and closest to top
      const topEntry = intersecting.reduce((closest, entry) => {
        if (!closest) return entry;

        // Calculate distance from top of viewport
        const entryTop = entry.boundingClientRect.top;
        const closestTop = closest.boundingClientRect.top;

        // Prefer the one closer to the top
        return entryTop < closestTop ? entry : closest;
      });

      if (topEntry) {
        const element = topEntry.target as HTMLElement;
        const species = element.getAttribute('data-species');

        if (species) {
          setCurrentContext({
            species: species,
            variantType: ''
          });
        }
      }
    };

    const observer = new IntersectionObserver(observerCallback, observerOptions);

    // Only observe species sections
    const speciesSections = document.querySelectorAll('.species-section');
    speciesSections.forEach((section) => observer.observe(section));

    return () => {
      observer.disconnect();
    };
  }, [variantPositions, collapsedSpecies, collapsedVariantTypes]);

  const handleEditFilters = () => {
    const params = new URLSearchParams();
    params.set('gene', selectedGene);

    if (selectedTFBS && selectedTFBS.length > 0) {
      params.set('tfbs', selectedTFBS.join(','));
    }

    if (showEnhancers) {
      params.set('enh', 'true');
    }

    if (showPromoters) {
      params.set('prom', 'true');
    }

    if (selectedVariants && selectedVariants.length > 0) {
      params.set('variants', selectedVariants.join(','));
    }

    router.push(`/browser?${params.toString()}`);
  };

  const handleVariantClick = (speciesName: string, start: number, end: number) => {
    setZoomRanges({
      ...zoomRanges,
      [speciesName]: { start, end }
    });
  };

  const toggleSpeciesCollapse = (speciesName: string) => {
    setCollapsedSpecies({
      ...collapsedSpecies,
      [speciesName]: !collapsedSpecies[speciesName]
    });
  };

  const toggleVariantType = (speciesName: string, variantType: string) => {
    setCollapsedVariantTypes({
      ...collapsedVariantTypes,
      [speciesName]: {
        ...(collapsedVariantTypes[speciesName] || {}),
        [variantType]: !(collapsedVariantTypes[speciesName]?.[variantType] || false)
      }
    });
  };

  return (
    <main style={{ padding: '0' }}>
      {!loading && (
<<<<<<< HEAD
        <>
          {/* Sidebar for Variant Locations */}
          <div className="sidebar">
            <div className="sidebar-toggle">›</div>
            <div className="sidebar-content">
              <h3 className="sidebar-title">Variant Instances</h3>

              {/* Sticky Context Header - Shows current species */}
              {currentContext && (
                <div className="sticky-context-header">
                  <div className="context-species">{currentContext.species}</div>
                </div>
              )}

              {selectedVariants && selectedVariants.length > 0 && Object.keys(variantPositions).length > 0 ? (
                <div className="variant-list">
                  {species.map((speciesName) => {
                    const totalInstances = variantPositions[speciesName]?.variants
                      ? Object.values(variantPositions[speciesName].variants).reduce((sum, instances) => sum + instances.length, 0)
                      : 0;
                    const isCollapsed = collapsedSpecies[speciesName];

                    return (
                      <div key={speciesName} className="species-section" data-species={speciesName}>
                        <div
                          className="species-header"
                          onClick={() => toggleSpeciesCollapse(speciesName)}
                        >
                          <span className={`species-chevron ${isCollapsed ? 'collapsed' : 'expanded'}`}>⌄</span>
                          <h4 className="species-name">{speciesName}</h4>
                          <span className="species-count">({totalInstances})</span>
                        </div>

                        {!isCollapsed && (
                          <>
                            {variantPositions[speciesName] && variantPositions[speciesName].variants ? (
                              Object.entries(variantPositions[speciesName].variants).map(([variantType, instances]: [string, any[]]) => {
                                const isVariantTypeCollapsed = collapsedVariantTypes[speciesName]?.[variantType] || false;

                                return (
                                  <div key={variantType} className="variant-type-section" data-variant-type={variantType}>
                                    <div
                                      className="variant-type-header"
                                      onClick={() => toggleVariantType(speciesName, variantType)}
                                    >
                                      <span className={`variant-type-chevron ${isVariantTypeCollapsed ? 'collapsed' : 'expanded'}`}>⌄</span>
                                      <span className="variant-type-name">{variantType}</span>
                                      <span className="variant-type-count">({instances.length})</span>
                                    </div>

                                    {!isVariantTypeCollapsed && (
                                      <div className="variant-instances">
                                        {instances.map((instance, idx) => (
                                          <div
                                            key={idx}
                                            className="variant-instance"
                                            onClick={() => handleVariantClick(speciesName, instance.start, instance.end)}
                                          >
                                            <span className="variant-type-label">{variantType}:</span>
                                            <span className="instance-position">{instance.start}-{instance.end}</span>
                                          </div>
                                        ))}
                                      </div>
                                    )}
                                  </div>
                                );
                              })
                            ) : (
                              <p className="no-instances">No instances found</p>
                            )}
                          </>
                        )}
                      </div>
                    );
                  })}
                </div>
              ) : selectedVariants && selectedVariants.length > 0 ? (
                <p className="loading-variants">Loading variant positions...</p>
              ) : (
                <p className="no-variants">No variants selected</p>
              )}
            </div>
          </div>

          {/* Collapsible Filter Bar */}
          <div className="filter-bar-container">
            <div className="filter-bar">
              <div className="filter-bar-header">
                <h2 className="filter-bar-title">🧬 {selectedGene}</h2>
              </div>

              {!filtersCollapsed && (
                <div className="filter-bar-content">
                  <div className="filter-summary">
                    <div className="filter-group">
                      <span className="filter-label">Enh/Pro:</span>
                      <span className="filter-value">
                        {showEnhancers && <span className="filter-tag">Enhancers</span>}
                        {showPromoters && <span className="filter-tag">Promoters</span>}
                        {!showEnhancers && !showPromoters && <span className="filter-empty">None selected</span>}
                      </span>
                    </div>

                    {selectedTFBS && selectedTFBS.length > 0 && (
                      <div className="filter-group">
                        <span className="filter-label">TFBS ({selectedTFBS.length}):</span>
                        <span className="filter-value">
                          {selectedTFBS.map(tfbs => (
                            <span key={tfbs} className="filter-tag" style={{ backgroundColor: color_map[tfbs], color: 'white' }}>
                              {tfbs}
                            </span>
                          ))}
                        </span>
                      </div>
                    )}

                    {selectedVariants && selectedVariants.length > 0 && (
                      <div className="filter-group">
                        <span className="filter-label">Variants ({selectedVariants.length}):</span>
                        <span className="filter-value">
                          {selectedVariants.map(variant => (
                            <span key={variant} className="filter-tag">{variant}</span>
                          ))}
                        </span>
                      </div>
                    )}

                    <button className="edit-filters-btn" onClick={handleEditFilters}>
                      Edit Filters
                    </button>
                  </div>
                </div>
              )}
            </div>

            {/* Collapse Toggle Button */}
            <div className="collapse-toggle-wrapper">
              <button
                className="collapse-toggle-btn"
                onClick={() => setFiltersCollapsed(!filtersCollapsed)}
                aria-label={filtersCollapsed ? 'Expand filters' : 'Collapse filters'}
              >
                <span className="toggle-handle">
                  <span className={`chevron ${filtersCollapsed ? 'collapsed' : 'expanded'}`}>⌄</span>
                </span>
              </button>
            </div>
          </div>

          {/* Browser Content */}
          <div className="browser-content">
            {species.map((species_name, index) => (
              <React.Fragment key={species_name}>
                <NavigatableBar
                  gene={selectedGene}
                  species={species_name}
                  enh={showEnhancers}
                  prom={showPromoters}
                  TFBS={selectedTFBS}
                  variants={selectedVariants}
                  tfbs_color_map={color_map}
                  enh_prom_color_map={Enh_Prom_Color_Mapping}
                  zoomToRange={zoomRanges[species_name] || null}
                ></NavigatableBar>
              </React.Fragment>
            ))}
          </div>
        </>
=======
        <div style={{ display: "flex", flexDirection: "column", gap: "5px" }}>
          {species.map((species_name, index) => (
            <React.Fragment key={species_name}>
              <NavigatableBar
                gene={selectedGene}
                species={species_name}
                enh={true}
                prom={true}
                TFBS={selectedTFBS}
                variants={selectedVariants}
                tfbs_color_map={color_map}
                enh_prom_color_map={Enh_Prom_Color_Mapping}
                nucleotides_color_map={Nucleotides_Color_Mapping}
                variants_color_map={Variants_Color_Mapping()}
              ></NavigatableBar>
            </React.Fragment>
          ))}
        </div>
>>>>>>> 4e2d72d8
      )}

      <style jsx>{`
        .filter-bar-container {
          position: sticky;
          top: 0;
          z-index: 100;
          padding: 10px 20px 0 20px;
          display: flex;
          flex-direction: column;
          align-items: flex-start;
          background: var(--main-bg);
          margin-left: 60px;
        }

        .filter-bar {
          width: 100%;
          background: var(--container-bg);
          border: 2px solid var(--border-color);
          border-radius: 8px;
          box-shadow: 0 2px 8px rgba(0, 0, 0, 0.1);
        }

        .browser-content {
          display: flex;
          flex-direction: column;
          gap: 5px;
          padding: 0 20px 20px 20px;
          margin-left: 60px;
          transition: margin-left 0.3s ease;
        }

        .filter-bar-header {
          padding: 1rem 2rem;
          border-bottom: 1px solid var(--border-color);
        }

        .filter-bar-title {
          margin: 0;
          font-size: 1.5rem;
          font-weight: 700;
          color: var(--heading-color);
        }

        .filter-bar-content {
          padding: 1.5rem 2rem;
        }

        .filter-summary {
          display: flex;
          flex-direction: column;
          gap: 1.5rem;
        }

        .filter-group {
          display: flex;
          align-items: flex-start;
          gap: 1rem;
          flex-wrap: wrap;
        }

        .filter-label {
          font-weight: 600;
          color: var(--label-color);
          min-width: 150px;
        }

        .filter-value {
          display: flex;
          flex-wrap: wrap;
          gap: 0.5rem;
          flex: 1;
        }

        .filter-tag {
          display: inline-block;
          padding: 0.25rem 0.75rem;
          background-color: var(--button-bg);
          color: white;
          border-radius: 16px;
          font-size: 0.875rem;
          font-weight: 500;
        }

        .filter-empty {
          color: var(--info-color);
          font-style: italic;
        }

        .edit-filters-btn {
          align-self: flex-start;
          padding: 0.75rem 1.5rem;
          background-color: var(--button-bg);
          color: white;
          border: none;
          border-radius: 8px;
          font-size: 1rem;
          font-weight: 600;
          cursor: pointer;
          transition: all 0.2s ease;
        }

        .edit-filters-btn:hover {
          background-color: var(--button-hover);
          transform: translateY(-2px);
          box-shadow: 0 4px 8px rgba(0, 0, 0, 0.2);
        }

        .collapse-toggle-wrapper {
          display: flex;
          justify-content: center;
          margin-top: -2px;
          margin-bottom: 15px;
          width: 100%;
        }

        .collapse-toggle-btn {
          padding: 0;
          background: linear-gradient(180deg, var(--button-bg) 0%, var(--button-hover) 100%);
          color: white;
          border: 2px solid var(--border-color);
          border-top: none;
          border-radius: 0 0 12px 12px;
          cursor: pointer;
          transition: all 0.3s ease;
          box-shadow: 0 2px 8px rgba(0, 0, 0, 0.15);
          z-index: 101;
          min-width: 80px;
          position: relative;
          overflow: hidden;
        }

        .toggle-handle {
          display: flex;
          align-items: center;
          justify-content: center;
          padding: 6px 0;
          position: relative;
        }

        .toggle-handle::before {
          content: '';
          position: absolute;
          top: 4px;
          width: 40px;
          height: 3px;
          background: rgba(255, 255, 255, 0.3);
          border-radius: 2px;
        }

        .chevron {
          font-size: 1.5rem;
          font-weight: bold;
          transition: transform 0.3s ease;
          display: inline-block;
          margin-top: 4px;
        }

        .chevron.expanded {
          transform: rotate(180deg);
        }

        .chevron.collapsed {
          transform: rotate(0deg);
        }

        .collapse-toggle-btn:hover {
          background: linear-gradient(180deg, var(--button-hover) 0%, var(--button-bg) 100%);
          box-shadow: 0 4px 12px rgba(0, 0, 0, 0.25);
          transform: translateY(-1px);
        }

        .collapse-toggle-btn:active {
          transform: translateY(0);
          box-shadow: 0 2px 6px rgba(0, 0, 0, 0.2);
        }

        @media (prefers-color-scheme: dark) {
          .filter-bar {
            box-shadow: 0 2px 8px rgba(0, 0, 0, 0.3);
          }
        }

        [data-theme="dark"] .filter-bar {
          box-shadow: 0 2px 8px rgba(0, 0, 0, 0.3);
        }

        .sidebar {
          position: fixed;
          left: 0;
          top: 0;
          height: 100vh;
          width: 50px;
          background: var(--container-bg);
          border-right: 2px solid var(--border-color);
          transition: width 0.3s ease;
          overflow-x: hidden;
          overflow-y: auto;
          z-index: 200;
          box-shadow: 2px 0 8px rgba(0, 0, 0, 0.1);

          /* Move scrollbar to left side */
          direction: rtl;

          /* Modern scrollbar styling - hidden when collapsed */
          scrollbar-width: none;
          scrollbar-color: transparent transparent;
        }

        .sidebar::-webkit-scrollbar {
          display: none;
        }

        .sidebar:hover {
          width: 300px;

          /* Modern scrollbar styling - visible on hover */
          scrollbar-width: thin;
          scrollbar-color: var(--border-color) transparent;
        }

        .sidebar:hover::-webkit-scrollbar {
          display: block;
          width: 8px;
        }

        .sidebar:hover::-webkit-scrollbar-track {
          background: transparent;
        }

        .sidebar:hover::-webkit-scrollbar-thumb {
          background: var(--border-color);
          border-radius: 4px;
        }

        .sidebar:hover::-webkit-scrollbar-thumb:hover {
          background: var(--button-bg);
        }

        .sidebar-toggle {
          position: absolute;
          top: 50%;
          left: 50%;
          transform: translate(-50%, -50%);
          font-size: 2rem;
          color: var(--heading-color);
          pointer-events: none;
          opacity: 1;
          transition: opacity 0.3s ease;

          /* Fix direction for icon */
          direction: ltr;
        }

        .sidebar:hover .sidebar-toggle {
          opacity: 0;
        }

        .sidebar-content {
          padding: 20px;
          width: 300px;
          opacity: 0;
          transition: opacity 0.3s ease;
          min-height: 100%;

          /* Reset text direction to normal */
          direction: ltr;
        }

        .sidebar:hover .sidebar-content {
          opacity: 1;
        }

        .sidebar-title {
          font-size: 1.25rem;
          font-weight: 700;
          color: var(--heading-color);
          margin-bottom: 0;
          padding-bottom: 1rem;
          white-space: nowrap;
          position: sticky;
          top: 0;
          background: var(--main-bg);
          z-index: 11;
          margin: -20px -20px 0 -20px;
          padding: 20px 20px 1rem 20px;
        }

        .sticky-context-header {
          position: sticky;
          top: 60px;
          z-index: 10;
          background: var(--button-bg);
          padding: 1rem;
          margin: 1rem -20px 1rem -20px;
          border-bottom: 3px solid var(--accent, #2db4b6);
          box-shadow: 0 4px 8px rgba(0, 0, 0, 0.15);
          display: flex;
          align-items: center;
          gap: 0.5rem;
          backdrop-filter: blur(8px);
        }

        .context-species {
          font-weight: 800;
          font-size: 1.1rem;
          color: white;
          white-space: nowrap;
          overflow: hidden;
          text-overflow: ellipsis;
          text-transform: uppercase;
          letter-spacing: 0.5px;
        }

        .context-separator {
          color: var(--button-bg);
          font-weight: 600;
          font-size: 1rem;
        }

        .context-variant {
          font-weight: 600;
          color: var(--button-bg);
          white-space: nowrap;
          overflow: hidden;
          text-overflow: ellipsis;
        }

        .variant-list {
          display: flex;
          flex-direction: column;
          gap: 0.75rem;
          margin-top: 1rem;
        }

        .variant-item {
          padding: 0.75rem;
          background: var(--button-bg);
          color: white;
          border-radius: 8px;
          transition: all 0.2s ease;
          cursor: pointer;
        }

        .variant-item:hover {
          background: var(--button-hover);
          transform: translateX(5px);
        }

        .variant-name {
          font-size: 0.9375rem;
          font-weight: 500;
        }

        .no-variants {
          color: var(--info-color);
          font-style: italic;
          font-size: 0.875rem;
          margin-top: 1rem;
        }

        .loading-variants {
          color: var(--info-color);
          font-style: italic;
          font-size: 0.875rem;
          margin-top: 1rem;
        }

        .species-section {
          margin-bottom: 1.5rem;
          padding-bottom: 1rem;
          border-bottom: 2px solid var(--border-color);
        }

        .species-section:last-child {
          border-bottom: none;
        }

        .species-header {
          display: flex;
          align-items: center;
          gap: 0.75rem;
          cursor: pointer;
          padding: 0.75rem 0.5rem;
          border-radius: 6px;
          transition: all 0.2s ease;
          margin-bottom: 1rem;
          background: var(--container-bg);
          border-left: 4px solid var(--button-bg);
        }

        .species-header:hover {
          background: var(--main-bg);
          border-left-color: var(--accent, #2db4b6);
        }

        .species-chevron {
          font-size: 1.4rem;
          font-weight: bold;
          transition: transform 0.3s ease;
          display: inline-block;
          color: var(--button-bg);
        }

        .species-chevron.expanded {
          transform: rotate(0deg);
        }

        .species-chevron.collapsed {
          transform: rotate(-90deg);
        }

        .species-name {
          font-size: 1.1rem;
          font-weight: 700;
          color: var(--heading-color);
          margin: 0;
          flex: 1;
          text-transform: uppercase;
          letter-spacing: 0.3px;
        }

        .species-count {
          font-size: 0.9rem;
          color: var(--button-bg);
          font-weight: 600;
          background: var(--main-bg);
          padding: 0.25rem 0.5rem;
          border-radius: 12px;
        }

        .variant-type-section {
          margin-bottom: 1rem;
        }

        .variant-type-header {
          display: flex;
          align-items: center;
          gap: 0.5rem;
          font-size: 0.85rem;
          font-weight: 500;
          color: var(--heading-color);
          margin-bottom: 0.5rem;
          margin-left: 1rem;
          padding: 0.4rem 0.5rem;
          background: transparent;
          border-radius: 4px;
          cursor: pointer;
          transition: background 0.2s ease;
        }

        .variant-type-header:hover {
          background: var(--container-bg);
        }

        .variant-type-chevron {
          font-size: 0.9rem;
          font-weight: bold;
          transition: transform 0.3s ease;
          display: inline-block;
          color: var(--info-color);
        }

        .variant-type-chevron.expanded {
          transform: rotate(0deg);
        }

        .variant-type-chevron.collapsed {
          transform: rotate(-90deg);
        }

        .variant-type-name {
          flex: 1;
          color: var(--button-bg);
          font-weight: 600;
        }

        .variant-type-count {
          font-size: 0.75rem;
          color: var(--info-color);
          font-weight: 500;
        }

        .variant-instances {
          display: flex;
          flex-direction: column;
          gap: 0.25rem;
          margin-left: 2rem;
        }

        .variant-instance {
          padding: 0.375rem 0.5rem;
          background: var(--container-bg);
          border-left: 3px solid var(--button-bg);
          border-radius: 2px;
          font-size: 0.8125rem;
          cursor: pointer;
          transition: all 0.2s ease;
        }

        .variant-instance:hover {
          background: var(--button-bg);
          transform: translateX(3px);
        }

        .variant-instance:hover .variant-type-label,
        .variant-instance:hover .instance-position {
          color: white;
        }

        .variant-type-label {
          font-weight: 600;
          color: var(--button-bg);
          margin-right: 0.5rem;
        }

        .instance-position {
          font-family: monospace;
          color: var(--heading-color);
        }

        .no-instances {
          color: var(--info-color);
          font-style: italic;
          font-size: 0.8125rem;
          margin-left: 2rem;
        }

        @media (prefers-color-scheme: dark) {
          .sidebar {
            box-shadow: 2px 0 8px rgba(0, 0, 0, 0.3);
          }

          .sidebar:hover {
            /* Modern dark mode scrollbar */
            scrollbar-color: #4a5568 transparent;
          }

          .sidebar:hover::-webkit-scrollbar-track {
            background: transparent;
          }

          .sidebar:hover::-webkit-scrollbar-thumb {
            background: #4a5568;
          }

          .sidebar:hover::-webkit-scrollbar-thumb:hover {
            background: var(--button-bg);
          }
        }

        [data-theme="dark"] .sidebar {
          box-shadow: 2px 0 8px rgba(0, 0, 0, 0.3);
        }

        [data-theme="dark"] .sidebar:hover {
          /* Modern dark mode scrollbar */
          scrollbar-color: #4a5568 transparent;
        }

        [data-theme="dark"] .sidebar:hover::-webkit-scrollbar-track {
          background: transparent;
        }

        [data-theme="dark"] .sidebar:hover::-webkit-scrollbar-thumb {
          background: #4a5568;
        }

        [data-theme="dark"] .sidebar:hover::-webkit-scrollbar-thumb:hover {
          background: var(--button-bg);
        }
      `}</style>
    </main>
  );
}<|MERGE_RESOLUTION|>--- conflicted
+++ resolved
@@ -8,10 +8,7 @@
   fetchSpecies,
   fetchTFBS,
   fetchVariants,
-<<<<<<< HEAD
   fetchVariantsDict,
-=======
->>>>>>> 4e2d72d8
   generateTFBSColorMap,
 } from "../utils/services";
 
@@ -20,12 +17,6 @@
   Prom: "bars",
 };
 
-<<<<<<< HEAD
-export default function GeneBrowserPage() {
-  const searchParams = useSearchParams();
-  const router = useRouter();
-
-=======
 const Nucleotides_Color_Mapping = {
   A: "#00ff2aff",
   T: "#ff0000ff",
@@ -44,8 +35,11 @@
     }
   }) as { [key: string]: string };
 
-export default function GenomeBrowserPage() {
->>>>>>> 4e2d72d8
+export default function GeneBrowserPage() {
+  const searchParams = useSearchParams();
+  const router = useRouter();
+
+
   const [color_map, setColorMap] = useState<{ [key: string]: string }>(null);
   const [loading, setLoading] = useState(true);
   const [genes, setGenes] = useState<Array<string>>(null);
@@ -57,8 +51,6 @@
   const [selectedGene, setSelectedGene] = useState<string>(null);
   const [showEnhancers, setShowEnhancers] = useState<boolean>(false);
   const [showPromoters, setShowPromoters] = useState<boolean>(false);
-  const [selectedVariants, setSelectedVariants] = useState<Array<string>>([]);
-  const [allVariants, setAllVariants] = useState<Array<string>>([]);
   const [filtersCollapsed, setFiltersCollapsed] = useState<boolean>(false);
   const [variantPositions, setVariantPositions] = useState<{ [species: string]: { variants: { [variantType: string]: Array<{ type: string; start: number; end: number }> } } }>({});
   const [zoomRanges, setZoomRanges] = useState<{ [species: string]: { start: number; end: number } | null }>({});
@@ -85,7 +77,6 @@
   async function loadTFBS() {
     const tfbs_list = await fetchTFBS(selectedGene);
     setAllTFBS(tfbs_list);
-<<<<<<< HEAD
 
     // Get TFBS selection from URL params or default to all
     const tfbsParam = searchParams.get('tfbs');
@@ -137,13 +128,6 @@
       console.error('Error loading variant positions:', error);
       setVariantPositions({});
     }
-=======
-    setSelectedTFBS(tfbs_list);
-
-    const variants_list = await fetchVariants(selectedGene);
-    setAllVariants(variants_list);
-    setSelectedVariants(variants_list);
->>>>>>> 4e2d72d8
   }
 
   useEffect(() => {
@@ -293,7 +277,6 @@
   return (
     <main style={{ padding: '0' }}>
       {!loading && (
-<<<<<<< HEAD
         <>
           {/* Sidebar for Variant Locations */}
           <div className="sidebar">
@@ -456,32 +439,14 @@
                   variants={selectedVariants}
                   tfbs_color_map={color_map}
                   enh_prom_color_map={Enh_Prom_Color_Mapping}
+                  nucleotides_color_map={Nucleotides_Color_Mapping}
+                  variants_color_map={Variants_Color_Mapping()}
                   zoomToRange={zoomRanges[species_name] || null}
                 ></NavigatableBar>
               </React.Fragment>
             ))}
           </div>
         </>
-=======
-        <div style={{ display: "flex", flexDirection: "column", gap: "5px" }}>
-          {species.map((species_name, index) => (
-            <React.Fragment key={species_name}>
-              <NavigatableBar
-                gene={selectedGene}
-                species={species_name}
-                enh={true}
-                prom={true}
-                TFBS={selectedTFBS}
-                variants={selectedVariants}
-                tfbs_color_map={color_map}
-                enh_prom_color_map={Enh_Prom_Color_Mapping}
-                nucleotides_color_map={Nucleotides_Color_Mapping}
-                variants_color_map={Variants_Color_Mapping()}
-              ></NavigatableBar>
-            </React.Fragment>
-          ))}
-        </div>
->>>>>>> 4e2d72d8
       )}
 
       <style jsx>{`
